--- conflicted
+++ resolved
@@ -641,12 +641,8 @@
 
 	event = gdata_calendar_event_new (NULL);
 
-<<<<<<< HEAD
 	/* This function is different from the past function used to set the summary*/
 	gdata_entry_set_summary (GDATA_ENTRY (event), "Tennis with Beth");
-=======
-	gdata_entry_set_title (GDATA_ENTRY (event), "Tennis with Beth");
->>>>>>> f0a74537
 	gdata_entry_set_content (GDATA_ENTRY (event), "Meet for a quick lesson.");
 	gdata_calendar_event_set_transparency (event, GDATA_CALENDAR_EVENT_TRANSPARENCY_OPAQUE);
 	gdata_calendar_event_set_status (event, GDATA_CALENDAR_EVENT_STATUS_CONFIRMED);
@@ -680,7 +676,6 @@
         gdata_calendar_event_set_recurrence(event, "RRULE:FREQ=WEEKLY;BYDAY=MO,WE,FR");
 	g_object_unref (when);
 
-<<<<<<< HEAD
 	/* Check the JSON */
 	gdata_test_assert_json(event,       
 			"{\"summary\":\"Tennis with Beth\","
@@ -706,33 +701,6 @@
 			"\"guestsCanSeeGuests\":false,"
 			"\"anyoneCanAddSelf\":false,"
 			"\"attendeesOmitted\":false}");     
-=======
-	/* Check the XML */
-	gdata_test_assert_json(event,
-                "{\"summary\":\"Tennis with Beth\","
-                "\"kind\":\"calendar#event\","
-                "\"start\":{\"dateTime\":\"2009-04-17T15:00:00Z\"},"
-                "\"end\":{\"dateTime\":\"2009-04-17T17:00:00Z\"},"
-                "\"reminders\":"
-                        "{\"overrides\":"
-                                "[{\"method\":\"popup\",\"minutes\":30},"
-                                "{\"method\":\"email\",\"minutes\":120},"
-                                "{\"method\":\"sms\",\"minutes\":1440}]},"
-                "\"recurrence\":[\"RRULE:FREQ=WEEKLY;BYDAY=MO,WE,FR\"],"
-                "\"location\":\"Rolling Lawn Courts\","
-                "\"attendees\":[{\"email\":\"john.smith@example.com\","
-                                "\"displayName\":\"John Smith‽\"},"
-                
-                                "{\"email\":\"will.smith@example.com\","
-                                "\"displayName\":\"Will Smith‽\"}],"
-                "\"status\":\"confirmed\","
-                "\"transparency\":\"opaque\","
-                "\"guestsCanModify\":false,"
-                "\"guestsCanInviteOthers\":false,"
-                "\"guestsCanSeeGuests\":false,"
-                "\"anyoneCanAddSelf\":false}");
-        
->>>>>>> f0a74537
 }
 
 static void
@@ -1590,7 +1558,6 @@
 	g_assert_cmpint (_time, ==, -1);
 	g_assert (gdata_gd_when_get_value_string (when) == NULL);
 	g_assert (gdata_gd_when_get_reminders (when) == NULL);
-<<<<<<< HEAD
 
         gdata_test_assert_json (event,
 		"{\"summary\":\"Physical Electronics \","
@@ -1609,25 +1576,6 @@
 		"\"htmlLink\":\"https://www.google.com/calendar/event?eid=a2NibjZwaWs4dGNvOXRkczFob2ZiYmoxbThfMjAxMzA5MDVUMTIzMDAwWiB3aWxsLm15dUBt\"}");
 	
 
-=======
-        gchar* tmp1 = gdata_parsable_get_json(GDATA_PARSABLE(event));
-        //printf("\n THe first shot \n %s \n", tmp1);
-        //fflush(NULL);
-        
-        gdata_test_assert_json (event,
-		"{\"summary\":\"Physical Electronics \","
-                "\"id\":\"kcbn6pik8tco9tds1hofbbj1m8\","
-                "\"kind\":\"calendar#event\","
-                "\"etag\":\"\\\"riS6FXjHtObfGZnFmNP8yHjrZcU/MTM3ODMwNzk1NzIyNjAwMA\\\"\","
-                "\"htmlLink\":\"https://www.google.com/calendar/event?eid=a2NibjZwaWs4dGNvOXRkczFob2ZiYmoxbThfMjAxMzA5MDVUMTIzMDAwWiB3aWxsLm15dUBt\","
-                "\"start\":{\"date\":\"2009-04-17\",\"timeZone\":\"America/New_York\"},"
-                "\"status\":\"confirmed\",\"guestsCanModify\":false,"
-                "\"guestsCanInviteOthers\":false,"
-                "\"guestsCanSeeGuests\":false,"
-                "\"anyoneCanAddSelf\":false,"
-                "\"description\":\"Meet for a quick lesson.\"}");
-         
->>>>>>> f0a74537
         
         event = GDATA_CALENDAR_EVENT(gdata_parsable_new_from_json(GDATA_TYPE_CALENDAR_EVENT, 
                 "{\"kind\": \"calendar#event\","
@@ -1641,10 +1589,7 @@
                 "\"dateTime\": \"2009-04-17T15:00:00Z\","
                 "\"timeZone\": \"America/New_York\"}"
                 "}", -1, &error));
-<<<<<<< HEAD
 	 
-=======
->>>>>>> f0a74537
         g_assert_no_error (error);
 	g_assert (GDATA_IS_ENTRY (event));
 	g_clear_error (&error);
@@ -1661,7 +1606,6 @@
 	g_assert_cmpint (_time, ==, -1);
 	g_assert (gdata_gd_when_get_value_string (when) == NULL);
 	g_assert (gdata_gd_when_get_reminders (when) == NULL);
-<<<<<<< HEAD
 
         gdata_test_assert_json (event,	
 		"{\"summary\":\"Physical Electronics \","
@@ -1679,23 +1623,6 @@
 		"\"htmlLink\":\"https://www.google.com/calendar/event?eid=a2NibjZwaWs4dGNvOXRkczFob2ZiYmoxbThfMjAxMzA5MDVUMTIzMDAwWiB3aWxsLm15dUBt\"}");
 
 	
-=======
-        
-        gdata_test_assert_json (event,
-		"{\"summary\":\"Physical Electronics \","
-                "\"id\":\"kcbn6pik8tco9tds1hofbbj1m8\","
-                "\"kind\":\"calendar#event\","
-                "\"etag\":\"\\\"riS6FXjHtObfGZnFmNP8yHjrZcU/MTM3ODMwNzk1NzIyNjAwMA\\\"\","
-                "\"htmlLink\":\"https://www.google.com/calendar/event?eid=a2NibjZwaWs4dGNvOXRkczFob2ZiYmoxbThfMjAxMzA5MDVUMTIzMDAwWiB3aWxsLm15dUBt\","
-                "\"start\":{\"dateTime\":\"2009-04-17T15:00:00Z\", \"timeZone\":\"America/New_York\"},"
-                "\"status\":\"confirmed\","
-                "\"guestsCanModify\":false,"
-                "\"guestsCanInviteOthers\":false,"
-                "\"guestsCanSeeGuests\":false,"
-                "\"anyoneCanAddSelf\":false,"
-                "\"description\":\"Meet for a quick lesson.\"}");
-        
->>>>>>> f0a74537
         event = GDATA_CALENDAR_EVENT(gdata_parsable_new_from_json(GDATA_TYPE_CALENDAR_EVENT, 
                 "{\"kind\": \"calendar#event\","
                 "\"etag\": \"\\\"riS6FXjHtObfGZnFmNP8yHjrZcU/MTM3ODMwNzk1NzIyNjAwMA\\\"\","
@@ -1727,7 +1654,6 @@
 	g_assert_cmpint (_time, ==, 1241568000);
 	g_assert (gdata_gd_when_get_value_string (when) == NULL);
 	g_assert (gdata_gd_when_get_reminders (when) == NULL);
-<<<<<<< HEAD
 
 	gdata_test_assert_json (event,
 		"{\"summary\":\"Physical Electronics \","
@@ -1744,42 +1670,15 @@
 		"\"anyoneCanAddSelf\":false,"
 		"\"attendeesOmitted\":false,"
 		"\"htmlLink\":\"https://www.google.com/calendar/event?eid=a2NibjZwaWs4dGNvOXRkczFob2ZiYmoxbThfMjAxMzA5MDVUMTIzMDAwWiB3aWxsLm15dUBt\"}");
-=======
-        
-        //gchar* tmp = gdata_parsable_get_json(GDATA_PARSABLE(event));
-
-       
-	gdata_test_assert_json (event,
-		"{\"summary\":\"Physical Electronics \","
-                "\"id\":\"kcbn6pik8tco9tds1hofbbj1m8\","
-                "\"kind\":\"calendar#event\","
-                "\"etag\":\"\\\"riS6FXjHtObfGZnFmNP8yHjrZcU/MTM3ODMwNzk1NzIyNjAwMA\\\"\","
-                "\"htmlLink\":\"https://www.google.com/calendar/event?eid=a2NibjZwaWs4dGNvOXRkczFob2ZiYmoxbThfMjAxMzA5MDVUMTIzMDAwWiB3aWxsLm15dUBt\","
-                "\"start\":{\"date\":\"2009-04-27\", \"timeZone\": \"America/New_York\"},"
-                "\"end\":{\"date\":\"2009-05-06\", \"timeZone\": \"America/Detroit\"},"
-                "\"status\":\"confirmed\","
-                "\"guestsCanModify\":false,"
-                "\"guestsCanInviteOthers\":false,"
-                "\"guestsCanSeeGuests\":false,"
-                "\"anyoneCanAddSelf\":false,"
-                "\"description\":\"Meet for a quick lesson.\"}");
-        
->>>>>>> f0a74537
 
 	g_object_unref (event);        
 }
 
 static void
 test_event_json_recurrence(void){
-<<<<<<< HEAD
 	GDataCalendarEvent *event;
 	GError *error = NULL;
 	gchar *id;
-=======
-    GDataCalendarEvent *event;
-	GError *error = NULL;
-	gchar *id, *uri;
->>>>>>> f0a74537
 
 	event = GDATA_CALENDAR_EVENT (gdata_parsable_new_from_json (GDATA_TYPE_CALENDAR_EVENT,
 		"{\"kind\": \"calendar#event\","
@@ -1835,19 +1734,10 @@
 	/* Check the original event */
 	g_assert (gdata_calendar_event_is_exception (event) == TRUE);
 
-<<<<<<< HEAD
 	gdata_calendar_event_get_original_event_details (event, &id, NULL);
 	g_assert_cmpstr (id, ==, "g5928e82rrch95b25f8ud0dlsg");
 	
 	g_free (id);
-=======
-	gdata_calendar_event_get_original_event_details (event, &id, &uri);
-	g_assert_cmpstr (id, ==, "g5928e82rrch95b25f8ud0dlsg");
-	//g_assert_cmpstr (uri, ==, "http://www.google.com/calendar/feeds/libgdata.test@googlemail.com/private/full/");
-
-	g_free (id);
-	g_free (uri);
->>>>>>> f0a74537
 	g_object_unref (event);
 }
 
@@ -1862,21 +1752,15 @@
         gdata_calendar_calendar_set_description(calendar, "<description>");
         gdata_calendar_calendar_set_location(calendar, "<location>");
 
-<<<<<<< HEAD
-=======
-
->>>>>>> f0a74537
 	gdata_test_assert_json (calendar,
 		"{\"kind\":\"calendar#calendar\","
                 "\"timeZone\":\"<timezone>\","
                 "\"location\":\"<location>\","
                 "\"description\":\"<description>\"}");
-<<<<<<< HEAD
-
-=======
->>>>>>> f0a74537
+
 	g_object_unref (calendar);
 }
+
 
 int
 main (int argc, char *argv[])
@@ -1953,27 +1837,23 @@
 	g_test_add ("/calendar/batch/async/cancellation", BatchAsyncData, service, setup_batch_async, test_batch_async_cancellation,
 	            teardown_batch_async);
 
-<<<<<<< HEAD
-	g_test_add_func ("/calendar/event/xml", test_event_xml);
-	g_test_add_func ("/calendar/event/xml/dates", test_event_xml_dates);
-	g_test_add_func ("/calendar/event/xml/recurrence", test_event_xml_recurrence);
-=======
 	//g_test_add_func ("/calendar/event/xml", test_event_xml);
 	//g_test_add_func ("/calendar/event/xml/dates", test_event_xml_dates);
 	//g_test_add_func ("/calendar/event/xml/recurrence", test_event_xml_recurrence);
->>>>>>> f0a74537
         g_test_add_func ("/calendar/event/json", test_event_json);
         g_test_add_func("/calendar/event/json/dates", test_event_json_dates);
         g_test_add_func("/calendar/event/json/recurrence", test_event_json_recurrence);
         g_test_add_func("/calendar/event/json/escaping", test_calendar_escaping_json);
         
-<<<<<<< HEAD
+        
+	//g_test_add_func ("/calendar/event/escaping", test_event_escaping);
 	g_test_add_func ("/calendar/event/escaping", test_event_escaping);
-=======
-	//g_test_add_func ("/calendar/event/escaping", test_event_escaping);
->>>>>>> f0a74537
+
+	g_test_add_func ("/calendar/calendar/escaping", test_calendar_escaping);
 
 	//g_test_add_func ("/calendar/calendar/escaping", test_calendar_escaping);
+	g_test_add_func ("/calendar/access-rule/properties", test_access_rule_properties);
+	g_test_add_func ("/calendar/access-rule/xml", test_access_rule_xml);
 
 	//g_test_add_func ("/calendar/access-rule/properties", test_access_rule_properties);
 	//g_test_add_func ("/calendar/access-rule/xml", test_access_rule_xml);
